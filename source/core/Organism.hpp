--- conflicted
+++ resolved
@@ -74,24 +74,13 @@
       return OrgType::Recombine(other_parents, random);
     }
 
-<<<<<<< HEAD
-    /// Produce an asexual offspring WITH MUTATIONS.  By default, use Clone() and then Mutate().
+    /// Produce an asexual offspring WITH MUTATIONS.
     [[nodiscard]] virtual emp::Ptr<Organism> MakeOffspringOrganism(emp::Random & random) const {
       return OrgType::MakeOffspring(random).DynamicCast<Organism>();
     }
 
-    /// Produce an sexual (two parent) offspring WITH MUTATIONS.  By default, use Recombine() and
-    /// then Mutate().
+    /// Produce an sexual (two parent) offspring WITH MUTATIONS.
     [[nodiscard]] virtual emp::Ptr<Organism>
-=======
-    /// Produce an asexual offspring WITH MUTATIONS.
-    [[nodiscard]] emp::Ptr<Organism> MakeOffspringOrganism(emp::Random & random) const {
-      return OrgType::MakeOffspring(random).DynamicCast<Organism>();
-    }
-
-    /// Produce an sexual (two parent) offspring WITH MUTATIONS.
-    [[nodiscard]] emp::Ptr<Organism>
->>>>>>> 3086989a
     MakeOffspringOrganism(emp::Ptr<Organism> parent2, emp::Random & random) const {
       return OrgType::MakeOffspring(parent2, random).DynamicCast<Organism>();
     }
