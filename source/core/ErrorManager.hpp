--- conflicted
+++ resolved
@@ -58,19 +58,12 @@
     template <typename... Ts>
     void AddError(Ts &&... args) {
       // If we are in debug mode, trigger the error immediately.
-<<<<<<< HEAD
+      // turn this off so that we can test - TEMPORARY FIX
       //#ifndef NDEBUG
       //  emp_error(args...);
       //#endif
-=======
-
-// turn this off so that we can test - TEMPORARY FIX
-/*       #ifndef NDEBUG
-        emp_error(args...);
-      #endif */
->>>>>>> 7484f0e4
-
       // Otherwise store it to deal with it when requested.
+       
       errors.push_back( emp::to_string( std::forward<Ts>(args)... ));
 
       // If active, deal with it immediately.
