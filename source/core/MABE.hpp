--- conflicted
+++ resolved
@@ -117,14 +117,9 @@
     emp::vector<std::string> config_filenames; ///< Names of configuration files to load.
     emp::vector<std::string> config_settings;  ///< Additional config commands to run.
     std::string gen_filename;                  ///< Name of output file to generate.
-<<<<<<< HEAD
     std::string ast_dot_filename;              ///< Name of output file containting AST as a DOT file
     Config config;                             ///< Configutation information for this run.
-    emp::Ptr<ConfigScope> cur_scope;           ///< Which config scope are we currently using?
-=======
-    Config config;                             ///< Configuration information for this run.
     emp::Ptr<ConfigEntry_Scope> cur_scope;     ///< Which config scope are we currently using?
->>>>>>> 2d92ade3
 
 
     // ----------- Helper Functions -----------
@@ -215,7 +210,6 @@
     const ActionMap & GetActionMap(size_t id) const { return action_maps[id]; }
     ActionMap & GetActionMap(size_t id) { return action_maps[id]; }
 
-<<<<<<< HEAD
     /// New populaitons must be given a name and an optional size.
     Population & AddPopulation(const std::string & name, size_t pop_size=0) {
       cur_pop_id = (int) pops.size();                                   // Set new pop to "current"
@@ -225,10 +219,6 @@
       action_maps.emplace_back();
       return *new_pop;                                                  // Return new population.
     }
-=======
-    /// New populations must be given a name and an optional size.
-    Population & AddPopulation(const std::string & name, size_t pop_size=0);
->>>>>>> 2d92ade3
 
     /// If GetPopulation() is called without an ID, return the current population or create one.
     Population & GetPopulation();
@@ -781,80 +771,6 @@
     return (error_man.GetNumErrors() == 0);
   }
 
-  /// Update MABE a single step.
-  void MABE::Update() {
-    // When in debug mode, check the integrity of MABE each update.
-    emp_assert(OK(), update);
-
-    // If informaiton on any of the signals has changed, update them.
-    if (rescan_signals) UpdateSignals();
-
-    // Signal that a new update is about to begin.
-    before_update_sig.Trigger(update);
-
-    // Increment 'update' to start new update.
-    update++;
-
-    // Run Update on all modules...
-    on_update_sig.Trigger(update);
-
-    // Trigger any events that are supposed to occur in config at this update.
-    config.UpdateEventValue("update", update);
-  }
-
-<<<<<<< HEAD
-  void MABE::ProcessArgs() {
-    arg_set.emplace_back("--filename", "-f", "[filename...] ", "Filenames of configuration settings",
-      [this](const emp::vector<std::string> & in){ config_filenames = in; } );
-    arg_set.emplace_back("--generate", "-g", "[filename]    ", "Generate a new output file",
-      [this](const emp::vector<std::string> & in) {
-        if (in.size() != 1) {
-          std::cout << "'--generate' must be followed by a single filename.\n";
-          exit_now = true;
-        } else {
-          // MABE Config files should be generated FROM a *.gen file, typically creating a *.mabe
-          // file.  If output file is *.gen assume an error. (for now; override should be allowed)
-          if (in[0].size() > 4 && in[0].substr(in[0].size()-4) == ".gen") {
-            error_man.AddError("Error: generated file ", in[0], " not allowed to be *.gen; typically should end in *.mabe.");
-            exit_now = true;
-          }
-          else gen_filename = in[0];
-        }
-      });
-    /*
-    arg_set.emplace_back("--ast-viz", "-a", "[filename]    ", "Generate a DOT file to visualize the AST",
-      [this](const emp::vector<std::string> & in) {
-        if (in.size() != 1) {
-          std::cout << "'--ast-viz' must be followed by a single filename.\n";
-          Exit();
-        } else {
-          if (in[0].size() < 4  || in[0].substr(in[0].size()-4) != ".dot") {
-            AddError("Error: generated file ", in[0], " expected to have extension .dot");
-            Exit();
-          }
-          else ast_dot_filename = in[0];
-        }
-      });
-      */
-    arg_set.emplace_back("--help", "-h", "              ", "Help; print command-line options for MABE",
-      [this](const emp::vector<std::string> &){ show_help = true; } );
-    arg_set.emplace_back("--modules", "-m", "              ", "Module list",
-      [this](const emp::vector<std::string> &){ ShowModules(); } );
-    arg_set.emplace_back("--set", "-s", "[param=value] ", "Set specified parameter",
-      [this](const emp::vector<std::string> & in){
-        emp::Append(config_settings, in);
-        config_settings.push_back(";"); // Extra semi-colon so not needed on command line.
-      });
-    arg_set.emplace_back("--version", "-v", "              ", "Version ID of MABE",
-      [this](const emp::vector<std::string> &){
-        std::cout << "MABE v" << VERSION << "\n";
-        exit_now = true;
-      });
-    arg_set.emplace_back("--verbose", "-+", "              ", "Output extra setup info",
-      [this](const emp::vector<std::string> &){ verbose = true; } );
-=======
->>>>>>> 2d92ade3
-
   /// Setup an organism as a placeholder for all "empty" positions in the population.
   template <typename EMPTY_MANAGER_T>
   void MABE::SetupEmpty() {
@@ -866,6 +782,27 @@
     empty_org = empty_manager.template Make<Organism>();
   }
 
+  /// Update MABE a single step.
+  void MABE::Update() {
+    // When in debug mode, check the integrity of MABE each update.
+    emp_assert(OK(), update);
+
+    // If informaiton on any of the signals has changed, update them.
+    if (rescan_signals) UpdateSignals();
+
+    // Signal that a new update is about to begin.
+    before_update_sig.Trigger(update);
+
+    // Increment 'update' to start new update.
+    update++;
+
+    // Run Update on all modules...
+    on_update_sig.Trigger(update);
+
+    // Trigger any events that are supposed to occur in config at this update.
+    config.UpdateEventValue("update", update);
+  }
+
   /// Update MABE a specified number of time steps.
   void MABE::DoRun(size_t num_updates) {
     config.TriggerEvents("start");
@@ -873,15 +810,6 @@
       Update();
     }
     before_exit_sig.Trigger();
-  }
-
-  /// New populations must be given a name and an optional size.
-  Population & MABE::AddPopulation(const std::string & name, size_t pop_size) {
-    cur_pop_id = (int) pops.size();                                   // Set new pop to "current"
-    emp::Ptr<Population> new_pop =
-      emp::NewPtr<Population>(name, cur_pop_id, pop_size, empty_org); // Create new population.
-    pops.push_back(new_pop);                                          // Record new population.
-    return *new_pop;                                                  // Return new population.
   }
 
   /// If GetPopulation() is called without an ID, return the current population or create one.
