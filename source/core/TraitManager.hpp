--- conflicted
+++ resolved
@@ -184,21 +184,12 @@
       }
 
       if (trait_ptr->GetPrivateCount() && trait_ptr->GetModuleCount() > 1) {
-<<<<<<< HEAD
-        error_man.AddError("Trait '", trait_name, "' is private in module '",
-                trait_ptr->GetPrivateNames()[0],
-                "'; should not be used by other modules.\n",
-                "[Suggestion: if traits are supposed to be distinct, prepend private name with\n",
-                " a module-specific prefix.  Otherwise module needs to be edited to not\n",
-                " have trait private.]");
-=======
         emp::notify::Error("Trait '", trait_name, "' is private in module '",
           trait_ptr->GetPrivateNames()[0],
           "'; should not be used by other modules.\n",
           "[Suggestion: if traits are supposed to be distinct, prepend private name with a\n",
           " module-specific prefix.  Otherwise module needs to be edited to not have\n",
           " trait private.]");
->>>>>>> 3086989a
         return false;
       }
 
@@ -242,11 +233,7 @@
       // A REQUIRED trait must have another module write to it (i.e. OWNED, GENERATED or SHARED).
       if (trait_ptr->IsRequired() &&
               !trait_ptr->IsOwned() && !trait_ptr->IsShared() && !trait_ptr->IsGenerated()) {
-<<<<<<< HEAD
-        error_man.AddError("Trait '", trait_name, "' marked REQUIRED by module(s) '",
-=======
-        emp::notify::Error("Trait '", trait_name, "' marked REQUIRED by module(s) ",
->>>>>>> 3086989a
+        emp::notify::Error("Trait '", trait_name, "' marked REQUIRED by module(s) '",
                 emp::to_english_list(trait_ptr->GetRequiredNames()),
                 "'; must be written to by other modules.\n",
                 "[Suggestion: set another module to write to this trait (where it is either\n",
