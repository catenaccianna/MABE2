/**
 *  @note This file is part of MABE, https://github.com/mercere99/MABE2
 *  @copyright Copyright (C) Michigan State University, MIT Software license; see doc/LICENSE.md
 *  @date 2019-2021.
 *
 *  @file  ConfigEvents.hpp
 *  @brief Manages events for configurations.
 *  @note Status: BETA
 * 
 *  DEVELOPER NOTES:
 *  - We could use a more dynamic function to determine when an event should be triggered next,
 *    rather than assuming all repeating events will be evenly spaced.
 */

#ifndef MABE_CONFIG_EVENTS_H
#define MABE_CONFIG_EVENTS_H

#include <string>

#include "emp/base/map.hpp"
#include "emp/base/Ptr.hpp"

#include "ConfigAST.hpp"

namespace mabe {

  class ConfigEvents {
  private:

    // Structure to track the timings for a single event.
    struct TimedEvent {
      size_t id = 0;                 // A unique ID for this event.
      emp::Ptr<ASTNode> ast_action;  // Parse tree to execute when triggered.
      double next = 0.0;             // When should we start triggering this event.
      double repeat = 0.0;           // How often should it repeat (0.0 for no repeat)
      double max = -1.0;             // Maximum value that this value can reach (neg for no max)
      bool active = true;            // Is this event still active?

      TimedEvent(size_t _id, emp::Ptr<ASTNode> _node,
                double _next, double _repeat, double _max)
        : id(_id), ast_action(_node), next(_next), repeat(_repeat), max(_max), active(next <= max)
<<<<<<< HEAD
      { if(max == -1) active = true; }
      ~TimedEvent() { /* Do not delete ast_action; it will be handed in the main AST tree. */ }
=======
      { ; }
      ~TimedEvent() { /* Do not delete ast_action; it will be handled in the main AST tree. */ }
>>>>>>> 2ab66c78

      // Trigger a single event as having occurred; return true/false base on whether this event
      // should continue to be considered active.
      bool Trigger() {
        auto result_entry = ast_action->Process();
        if (result_entry && result_entry->IsTemporary()) result_entry.Delete();
        next += repeat;

        if (max != -1.0 && next > max) repeat = 0.0;

        // Return "active" if we ARE repeating and the next time is still within range.
        return (repeat != 0.0);
      }

      void Write(const std::string & command, std::ostream & os) const {
        os << "@" << command << "(" << next;
        if (repeat > 0.0) {
          os << ", " << repeat;
          if (max >= 0.0) os << ", " << max;
        }
        os << ") ";
        ast_action->Write(os);
        os << ";\n";
      }
    };

    emp::multimap<double, emp::Ptr<TimedEvent>> queue;  ///< Priority queue of events to fun.
    double cur_value = 0.0;                             ///< Current value of monitored variable.
    size_t next_id = 1;                                 ///< Assign unique IDs to internal events.

    // -- Helper functions. --
    void AddEvent(emp::Ptr<TimedEvent> in_event) {
      queue.insert({in_event->next, in_event});
    }

    [[nodiscard]] emp::Ptr<TimedEvent> PopEvent() {
      emp::Ptr<TimedEvent> out_event = queue.begin()->second;
      queue.erase(queue.begin());
      return out_event;
    }

  public:
    ConfigEvents() { ; }
    ~ConfigEvents() {
      // Must delete all events in the queue.
      for (auto [time, event_ptr] : queue) {
        event_ptr.Delete();
      }
    }

    /// Add a new event, providing:
    ///  action : An abstract syntax tree indicating the actions to take when triggered.
    ///  first  : Timing the this event should initially be triggered.
    ///  repeat : How often should this event be triggered?
    ///  max    : When should we stop triggering this event?

    bool AddEvent(emp::Ptr<ASTNode> action, double first=0.0, double repeat=0.0, double max=-1.0) {
      emp_assert(first >= 0.0, first);
      emp_assert(repeat >= 0.0, repeat);

      // Skip all events before the current time.
      if (first < cur_value) {
        if (repeat == 0.0) return false;      // If no repeat, we simply missed this one.
        double offset = cur_value - first;    // Figure out how far we need to advance this event.
        double steps = ceil(offset / repeat); // How many steps through repeat will this be?
        first += repeat * steps;              // Fast-forward!
      }

      // If we are already after max time, this event cannot be triggered.
      if (max >= 0.0 && first > max) return false;

      AddEvent( emp::NewPtr<TimedEvent>(next_id++, action, first, repeat, max) );

      return true;
    }

    /// Update a value associated with these events; trigger all events up to new timepoint.
    void UpdateValue(size_t in_value) {
      while (queue.size() && queue.begin()->first <= in_value) {
        emp::Ptr<TimedEvent> cur_event = PopEvent();
        bool do_repeat = cur_event->Trigger();
        if (do_repeat) AddEvent(cur_event);
        else cur_event.Delete();
      }
      cur_value = in_value;
    }

    /// Trigger all events of this type, regardless of associated values.
    /// Note that events will be removed with no repeats.
    void TriggerAll() {
      while (queue.size()) {
        emp::Ptr<TimedEvent> cur_event = PopEvent();
        cur_event->Trigger();
        cur_event.Delete();
      }
    }

    /// Print all of the events being tracked here.
    void Write(const std::string & command, std::ostream & os) const {
      for (const auto & x : queue) {
        x.second->Write(command, os);
      }
    }
  };


}

#endif<|MERGE_RESOLUTION|>--- conflicted
+++ resolved
@@ -39,13 +39,8 @@
       TimedEvent(size_t _id, emp::Ptr<ASTNode> _node,
                 double _next, double _repeat, double _max)
         : id(_id), ast_action(_node), next(_next), repeat(_repeat), max(_max), active(next <= max)
-<<<<<<< HEAD
       { if(max == -1) active = true; }
       ~TimedEvent() { /* Do not delete ast_action; it will be handed in the main AST tree. */ }
-=======
-      { ; }
-      ~TimedEvent() { /* Do not delete ast_action; it will be handled in the main AST tree. */ }
->>>>>>> 2ab66c78
 
       // Trigger a single event as having occurred; return true/false base on whether this event
       // should continue to be considered active.
