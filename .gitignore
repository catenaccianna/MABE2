--- conflicted
+++ resolved
@@ -38,16 +38,15 @@
 *.app
 
 examples/NK
-<<<<<<< HEAD
 
 # Vim swap files
 *.swp
 
 # Mac files 
 *.DS_Store
-=======
+
+# Files created locally
 build/*.csv
 build/*.gen
 build/*.mabe
-build/MABE
->>>>>>> 65d9e11a
+build/MABE